[package]
name = "wavesexchange_warp"
<<<<<<< HEAD
version = "0.12.3"
=======
version = "0.12.2"
>>>>>>> aba0b61e
authors = ["Dmitry Shuranov <dvshur@gmail.com>"]
edition = "2018"

# See more keys and their definitions at https://doc.rust-lang.org/cargo/reference/manifest.html

[dependencies]
futures = "0.3"
once_cell = "1.4"
serde = { version = "1.0", features = ["derive"] }
serde_json = "1.0"
serde_qs = "0.8"
warp = "0.3"
wavesexchange_log = { path = "../wavesexchange_log", version = "0.5" }<|MERGE_RESOLUTION|>--- conflicted
+++ resolved
@@ -1,10 +1,6 @@
 [package]
 name = "wavesexchange_warp"
-<<<<<<< HEAD
 version = "0.12.3"
-=======
-version = "0.12.2"
->>>>>>> aba0b61e
 authors = ["Dmitry Shuranov <dvshur@gmail.com>"]
 edition = "2018"
 
